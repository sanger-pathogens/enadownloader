#!/usr/bin/env python3
"""
Robust tool to download fastq.gz files and metadata from ENA
"""

import argparse
import hashlib
import logging
import multiprocessing as mp
import os
import shutil
import urllib.request as urlrequest
from distutils.util import strtobool
from os.path import basename, exists, splitext
from time import sleep
from urllib.error import URLError
from pathlib import Path

import requests

INITIAL_RETRIES = 5


class ENAObject:
    header = "run_accession,fastq_ftp,fastq_md5,md5_passed"

    def __init__(
        self, run_accession: str, ftp: str, md5: str, md5_passed: bool = False
    ):
        self.run_accession = run_accession
        self.ftp = ftp
        self.md5 = md5
        self.md5_passed = md5_passed
        self.key = splitext(basename(ftp))[0]

    @property
    def md5_passed(self):
        pass

    @md5_passed.setter
    def md5_passed(self, value):
        self._md5_passed = (
            bool(strtobool(value)) if not isinstance(value, bool) else value
        )

    @md5_passed.getter
    def md5_passed(self):
        return self._md5_passed

    def __str__(self):
        return ",".join([self.run_accession, self.ftp, self.md5, str(self.md5_passed)])

    def __repr__(self):
        return f"{self.__class__.__name__}: {str(self)}"


# def download_metadata(accession_number):
#     result = requests.get(
#         f"https://www.ebi.ac.uk/ena/browser/api/xml/{accession_number}"
#     )
#
#     root = xmltodict.parse(result.content.strip())
#     return json.dumps(root["ASSEMBLY_SET"])
#
#
# def download_fasta(accession_number):
#     filename = f"{accession_number}.fasta.gz"
#     if exists(filename):
#         print("File exists already, not downloading again")
#         return
#
#     url = f"https://www.ebi.ac.uk/ena/browser/api/fasta/{accession_number}?download=true&gzip=true"
#     wget(url, filename)
#
#
# def download_multi_fasta(*accessions):
#     for a in accessions:
#         p = mp.Process(target=download_fasta, args=(a,))
#         p.start()


def wget(url, filename, tries=0):
    print(f"Downloading {filename}")

    try:
        with urlrequest.urlopen(url) as response, open(filename, "wb") as out_file:
            shutil.copyfileobj(response, out_file)
    except URLError as err:
        if tries <= INITIAL_RETRIES:
<<<<<<< HEAD
            sleeptime = 2**tries
            # TODO add url and/or filename for identification
            logging.warning(
=======
            sleeptime = 2 ** tries
            print(
>>>>>>> d2269fd6
                f"{err.errno}: {str(err)} - Download failed, retrying after {sleeptime} seconds..."
            )
            sleep(sleeptime)
            wget(url, filename, tries + 1)
        else:
            raise


def parse_file_report(response):
    response_files = {}
    keys = None

    for line in response.text.split("\n"):
        if keys is None:
            keys = line
            continue
        try:
            run_accession, fastq_ftp, fastq_md5 = line.strip().split()
        except ValueError:
            continue

        file_links = fastq_ftp.split(";")
        md5s = fastq_md5.split(";")

        assert len(file_links) == len(md5s)

        for f, m in zip(file_links, md5s):
            obj = ENAObject(run_accession, f, m)
            response_files[obj.key] = obj

    logging.info("fastq files parsed")
    return response_files


def read_response_file(response_file):
    progress_file = f"{splitext(basename(response_file))[0]}.progress.csv"
    response_parsed = {}
    with open(response_file) as fp:
        # skip header
        fp.readline()

        for line in fp:
            line = line.strip().split(",")
            obj = ENAObject(*line)
            response_parsed[obj.key] = obj

    if exists(progress_file):
        with open(progress_file) as prf:
            prf.readline()

            for line in prf:
                line = line.strip().split(",")
                obj = ENAObject(*line)
                try:
                    response_parsed[obj.key].md5_passed = line[-1]
                except KeyError:
                    logging.warning(
                        f"{obj.key} key has gone missing from {progress_file}!"
                    )

    return response_parsed


def write_response_file(response_parsed, response_file):
    with open(response_file, "w") as fp:
        fp.write(f"{ENAObject.header}\n")
        for data in response_parsed.values():
            fp.write(str(data) + "\n")


def listener(accession, queue: mp.Queue):
    response_file = f"{accession}.progress.csv"
    if not exists(response_file):
        with open(response_file, "w") as f:
            f.write(f"{ENAObject.header}\n")

    with open(response_file, "a") as f:
        while True:
            m = queue.get()
            assert isinstance(
                m, (str, ENAObject)
            ), f"Unrecognised type sent in queue: {m} of type {m.__class__.__name__}"
            if m == "kill":
                queue.task_done()
                break

            else:
                f.write(str(m) + "\n")
                f.flush()
                queue.task_done()


def get_files(accession):
    response_file = f"{accession}.csv"

    if exists(response_file):
        response_parsed = read_response_file(response_file)

    else:
        url = (
            f"https://www.ebi.ac.uk/ena/portal/api/filereport?"
            f"accession={accession}&result=read_run&fields=fastq_ftp,fastq_md5&limit=0"
        )
        rp = 400
        while rp >= 300:
            response = requests.get(url)
            rp = response.status_code
            if rp >= 300:
                logging.warning(response.text)
                sleep(5)

        response_parsed = parse_file_report(response)
        write_response_file(response_parsed, response_file)

    return response_parsed


def md5_check(fname):
    hash_md5 = hashlib.md5()
    with open(fname, "rb") as f:
        for chunk in iter(lambda: f.read(4096), b""):
            hash_md5.update(chunk)
    return hash_md5.hexdigest()


def download_fastqs(ena: ENAObject, q, output_dir: Path):
    url = "ftp://" + ena.ftp
    outfile = output_dir / basename(ena.ftp)
    wget(url, outfile)
    md5_f = md5_check(outfile)

    ena.md5_passed = md5_f == ena.md5
    q.put(ena)


def download_project_fastqs(accession, threads, output_dir):
    response = get_files(accession)

    number_of_threads = int(threads)
    manager = mp.Manager()
    queue = manager.Queue()
    with mp.Pool(processes=number_of_threads) as pool:
        pool.apply_async(listener, (accession, queue))

        res = pool.starmap_async(
            download_fastqs,
            [
                (item, queue, output_dir)
                for item in response.values()
                if not item.md5_passed
            ],
        )
        res.get()

        queue.put("kill")
        queue.join()


def arg_parser():
    parser = argparse.ArgumentParser(
        description=__doc__,
        formatter_class=argparse.ArgumentDefaultsHelpFormatter,
    )
    parser.add_argument(
        "-p",
        "--project",
        required=True,
        help="ENA project identifier",
    )
    parser.add_argument(
        "-o",
        "--output_dir",
        default=os.getcwd(),
        type=validate_dir,
        help="directory in which to save downloaded files",
    )
    parser.add_argument(
        "-t",
        "--threads",
        default=1,
        type=validate_threads,
        help="Number of threads to use for download",
    )
    parser.add_argument(
        "-v",
        "--verbosity",
        action="count",
        default=0,
        help="Use the option multiple times to increase output verbosity"
    )
    args = parser.parse_args()

    # Set log_level arg
    if args.verbosity >= 2:
        args.log_level = logging.DEBUG
    elif args.verbosity >= 1:
        args.log_level = logging.INFO
    else:
        args.log_level = logging.WARN

    return args


def validate_dir(path: str):
    try:
        os.makedirs(path, exist_ok=True)
    except OSError as err:
        raise argparse.ArgumentTypeError(
            f"cannot create dir: {err}"
        )
    return Path(path).resolve()


def validate_threads(threads: str):
    try:
        threads = int(threads)
    except ValueError:
        raise argparse.ArgumentTypeError(f"invalid int value: {threads!r}")
    if 1 < threads <= 100:
        return threads
    else:
        raise argparse.ArgumentTypeError(
            f"invalid int value (must be between 2 and 100): {threads!r}"
        )


if __name__ == "__main__":
    args = arg_parser()
    # Set up logging
    fh = logging.FileHandler(f"{splitext(__file__)[0]}.log", mode="w")
    fh.setLevel(logging.DEBUG)
    sh = logging.StreamHandler()
    # noinspection PyArgumentList
    logging.basicConfig(
        level=args.log_level,
        format="%(asctime)s - %(levelname)s - %(message)s",
        datefmt="%Y-%m-%d %H:%M:%S",
        handlers=[fh, sh],
    )

    download_project_fastqs(
        accession=args.project, threads=args.threads, output_dir=args.output_dir
    )<|MERGE_RESOLUTION|>--- conflicted
+++ resolved
@@ -87,14 +87,8 @@
             shutil.copyfileobj(response, out_file)
     except URLError as err:
         if tries <= INITIAL_RETRIES:
-<<<<<<< HEAD
-            sleeptime = 2**tries
-            # TODO add url and/or filename for identification
-            logging.warning(
-=======
             sleeptime = 2 ** tries
             print(
->>>>>>> d2269fd6
                 f"{err.errno}: {str(err)} - Download failed, retrying after {sleeptime} seconds..."
             )
             sleep(sleeptime)
